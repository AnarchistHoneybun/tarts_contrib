/target
<<<<<<< HEAD
.direnv
=======
>>>>>>> 8560a63d

# profiling/coverage garbage
*.profraw

# misc
tmp/
tags
.code
code.txt
.DS_Store
.amc.toml<|MERGE_RESOLUTION|>--- conflicted
+++ resolved
@@ -1,8 +1,4 @@
 /target
-<<<<<<< HEAD
-.direnv
-=======
->>>>>>> 8560a63d
 
 # profiling/coverage garbage
 *.profraw
@@ -13,4 +9,5 @@
 .code
 code.txt
 .DS_Store
-.amc.toml+.amc.toml
+.direnv