use crate::common::process_input;
use crate::rain::digital_rain::DigitalRain;
use crate::rain::gradient;
use crate::rain::rain_drop::RainDropStyle;
use crate::rain::rain_options::DigitalRainOptionsBuilder;
use crossterm::{
    cursor,
    style::{self, Stylize},
    terminal, QueueableCommand, Result,
};
use std::{io::Write, time::Duration};

pub fn run_loop<W>(stdout: &mut W, iterations: Option<usize>) -> Result<f64>
where
    W: Write,
{
    let (width, height) = terminal::size()?;

    // #[cfg(test)]
    let mut iters: usize = 0;

    let mut is_running = true;
    let mut frames_per_second = 0.0;
    let target_frame_duration = Duration::from_secs_f64(1.0 / 40.0_f64);

    let rain_options = DigitalRainOptionsBuilder::new((width, height))
        .drops_range((100, 200))
        .speed_range((2, 15))
        .build();
    let mut digital_rain = DigitalRain::new(rain_options);

    // main loop
    while is_running {
        let started_at: std::time::SystemTime = std::time::SystemTime::now();
        is_running = process_input()?;

        // draw diff
        let queue = digital_rain.get_diff();
        for item in queue.iter() {
            let (x, y, cell) = item;
            let actual_x = x + 1;
            let actual_y = y + 1;
            debug_assert!(
                actual_x <= width as usize
                    && actual_y <= height as usize
                    && actual_x >= 1
                    && actual_y >= 1
            );
            stdout.queue(cursor::MoveTo(actual_x as u16, actual_y as u16))?;
            stdout.queue(style::PrintStyledContent(
                cell.symbol.with(cell.color).attribute(cell.attr),
            ))?;
        }
        stdout.flush()?;
        digital_rain.update();

        // stabilize fps if requred
        let ended_at = std::time::SystemTime::now();
        let delta = ended_at.duration_since(started_at).unwrap();
        if delta < target_frame_duration {
            std::thread::sleep(target_frame_duration - delta);
        };

<<<<<<< HEAD
        if delta < target_frame_duration {
            delay = target_frame_duration.as_secs() as f64;
        }
=======
        // calculate actual frame rate
        let ended_at = std::time::SystemTime::now();
        let delta = ended_at.duration_since(started_at).unwrap();
        frames_per_second = (frames_per_second + (1.0 / delta.as_secs_f64())) / 2.0;
>>>>>>> 962fcbff

        // #[cfg(test)]
        if let Some(iterations) = iterations {
            iters += 1;
            if iters > iterations {
                is_running = false;
            }
        };
    }
    Ok(frames_per_second)
}

pub fn pick_style(vw_style: &RainDropStyle, pos: usize) -> style::Attribute {
    match vw_style {
        RainDropStyle::Front => style::Attribute::Bold,
        RainDropStyle::Middle => match pos {
            0..=4 => style::Attribute::Bold,
            _ => style::Attribute::NormalIntensity,
        },
        RainDropStyle::Back => style::Attribute::Bold,
        _ => style::Attribute::NormalIntensity,
    }
}

pub fn pick_color(
    vw_style: &RainDropStyle,
    pos: usize,
    gradients: &[Vec<gradient::Color>],
) -> style::Color {
    match vw_style {
        RainDropStyle::Gradient => match pos {
            0 => style::Color::White,
            _ => style::Color::Rgb {
                r: 0,
                g: 255 - (pos as u16 * 12).clamp(10, 256) as u8,
                b: 0,
            },
        },
        RainDropStyle::Front => match pos {
            0 => style::Color::White,
            _ => style::Color::Rgb {
                r: 0,
                g: 255 - (pos.pow(2) as u16).clamp(10, 256) as u8,
                b: 0,
            },
        },
        RainDropStyle::Back => {
            let color = gradients[2][pos];
            style::Color::Rgb {
                r: color.r,
                g: color.g,
                b: color.b,
            }
        }
        _ => style::Color::DarkGrey,
    }
}

#[cfg(test)]
mod tests {
    use super::*;

    #[test]
    fn run_loop_10_iterations() {
        let mut stdout = Vec::new();
        let _ = run_loop(&mut stdout, Some(10));
    }

    // #[test]
    fn run_loop_fps_gte_20() {
        // NOTE: this test failed on github CI pipeline
        let mut stdout = Vec::new();
        let fps = run_loop(&mut stdout, Some(10)).unwrap();
        assert_eq!(fps > 20.0, true);
    }
}<|MERGE_RESOLUTION|>--- conflicted
+++ resolved
@@ -61,16 +61,14 @@
             std::thread::sleep(target_frame_duration - delta);
         };
 
-<<<<<<< HEAD
-        if delta < target_frame_duration {
-            delay = target_frame_duration.as_secs() as f64;
-        }
-=======
         // calculate actual frame rate
         let ended_at = std::time::SystemTime::now();
         let delta = ended_at.duration_since(started_at).unwrap();
         frames_per_second = (frames_per_second + (1.0 / delta.as_secs_f64())) / 2.0;
->>>>>>> 962fcbff
+
+        if delta < target_frame_duration {
+            std::thread::sleep(target_frame_duration - delta);
+        }
 
         // #[cfg(test)]
         if let Some(iterations) = iterations {
